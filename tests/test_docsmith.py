import textwrap
from unittest.mock import Mock, patch

import libcst as cst
import pytest

from docsmith import (
    Argument,
    ChangedEntities,
    Docstring,
    DocstringTransformer,
    Documentation,
    Return,
    docstring_to_str,
    extract_signatures,
    find_docstring_by_name,
    get_changed_entities,
    get_changed_lines,
    get_context,
    has_docstring,
    llm_docstring_generator,
    modify_docstring,
    wrap_text,
)


@pytest.fixture
def sample_python_code():
    return textwrap.dedent(
        """
        def greet(name: str, times: int = 1) -> str:
            return "Hello " * times + name


        class Calculator:
            def add(self, a: int, b: int) -> int:
                return a + b

            def subtract(self, a: int, b: int) -> int:
                return a - b
        """
    ).strip()


@pytest.fixture
def sample_docstring():
    return Docstring(
        node_type="function",
        name="greet",
        docstring="Greets someone multiple times.",
        args=[
            Argument(name="name", description="The name to greet", annotation="str"),
            Argument(
                name="times",
                description="Number of times to repeat greeting",
                annotation="int",
                default="1",
            ),
        ],
        ret=Return(description="The greeting message", annotation="str"),
    )


def test_wrap_text_basic():
    text = "This is a long text that should be wrapped at a specific width to ensure readability."
    wrapped = wrap_text(text, max_width=20)
    lines = wrapped.split("\n")
    assert all(len(line) <= 20 for line in lines)
    assert wrapped.replace("\n", " ") == text


def test_wrap_text_with_indentation():
    text = "This is an indented text."
    indent = "    "
    wrapped = wrap_text(text, indent=indent, max_width=20)
    lines = wrapped.split("\n")
    assert all([line.startswith(indent) for line in lines[1:] if line])
    assert all(len(line) <= 20 for line in lines)


def test_wrap_text_with_newlines():
    text = "First paragraph.\n\nSecond paragraph."
    wrapped = wrap_text(text, max_width=20)
    assert len(wrapped.split("\n\n")) == 2


def test_docstring_to_str_basic(sample_docstring):
    result = docstring_to_str(sample_docstring)
    assert "Greets someone multiple times." in result
    assert "Parameters:" in result
    assert "name (str):" in result
    assert "times (int):" in result
    assert "(default 1)" in result
    assert "Returns:" in result
    assert "str:" in result


def test_docstring_to_str_no_args():
    docstring = Docstring(
        node_type="function",
        name="simple_func",
        docstring="A simple function.",
        args=None,
        ret=None,
    )
    result = docstring_to_str(docstring)
    assert "Parameters:" not in result
    assert "Returns:" not in result
    assert result.strip() == "A simple function."


def test_docstring_to_str_with_long_descriptions():
    docstring = Docstring(
        node_type="function",
        name="func",
        docstring="A function with a very long description that should be wrapped properly to maintain readability and formatting.",
        args=[
            Argument(
                name="param",
                description="A parameter with a very long description that should also be wrapped properly to maintain readability.",
                annotation="str",
            )
        ],
        ret=Return(
            description="A return value with a very long description that should be wrapped as well.",
            annotation="str",
        ),
    )
    result = docstring_to_str(docstring)
    assert all(len(line) <= 88 for line in result.split("\n"))


def test_find_docstring_by_name_basic(sample_docstring):
    doc = Documentation(entries=[sample_docstring])
    found = find_docstring_by_name(doc, "greet")
    assert found == sample_docstring


def test_find_docstring_by_name_not_found(sample_docstring):
    doc = Documentation(entries=[sample_docstring])
    found = find_docstring_by_name(doc, "nonexistent")
    assert found is None


def test_find_docstring_by_name_multiple_entries():
    docstrings = [
        Docstring(node_type="function", name="func1", docstring="First function"),
        Docstring(node_type="function", name="func2", docstring="Second function"),
        Docstring(
            node_type="function", name="func1", docstring="Another first function"
        ),
    ]
    doc = Documentation(entries=docstrings)
    found = find_docstring_by_name(doc, "func1")
    assert found == docstrings[0]


def test_extract_signatures_basic(sample_python_code):
    import libcst as cst

    module = cst.parse_module(sample_python_code)
    doc = extract_signatures(module, module)

    assert len(doc.entries) == 4

    # Check class
    class_entry = next(e for e in doc.entries if e.name == "Calculator")
    assert class_entry.node_type == "class"
    assert class_entry.docstring == "<SLOT>"

    # Check standalone function
    greet_entry = next(e for e in doc.entries if e.name == "greet")
    assert greet_entry.node_type == "function"
    assert greet_entry.args is not None
    assert len(greet_entry.args) == 2
    assert greet_entry.args[0].name == "name"
    assert greet_entry.args[0].annotation == "str"
    assert greet_entry.args[1].name == "times"
    assert greet_entry.args[1].annotation == "int"
    assert greet_entry.args[1].default == "1"
    assert greet_entry.ret is not None
    assert greet_entry.ret.annotation == "str"


def test_extract_signatures_incomplete_type_hints():
    import libcst as cst

    module = cst.parse_module(
        textwrap.dedent(
            """
        def foo(a: int, b, c: str="foo", d=3, e=None) -> bool:
            return False
        """
        )
    )
    doc = extract_signatures(module, module)
    foo_entry = next(e for e in doc.entries if e.name == "foo")
    assert foo_entry.args is not None
    assert foo_entry.args[0].name == "a"
    assert foo_entry.args[0].annotation == "int"
    assert foo_entry.args[1].name == "b"
    assert foo_entry.args[1].annotation is None
    assert foo_entry.args[2].name == "c"
    assert foo_entry.args[2].annotation == "str"
    assert foo_entry.args[2].default == "'foo'"
    assert foo_entry.args[3].name == "d"
    assert foo_entry.args[3].annotation is None
    assert foo_entry.args[3].default == "3"
    assert foo_entry.args[4].name == "e"
    assert foo_entry.args[4].annotation is None
    assert foo_entry.args[4].default == "None"


def test_extract_signatures_with_complex_types():
    code = textwrap.dedent(
        """
        from typing import List, Dict, Optional

        def complex_func(
            items: List[int],
            mapping: Dict[str, Optional[int]],
            *args: str,
            **kwargs: int
        ) -> Optional[List[Dict[str, int]]]:
            return None
        """
    ).strip()
    import libcst as cst

    module = cst.parse_module(code)
    doc = extract_signatures(module, module)
    print(doc)

    func = doc.entries[0]
    assert func.name == "complex_func"
    assert func.args is not None
    assert len(func.args) == 4
    assert func.args[0].annotation == "List[int]"
    assert func.args[1].annotation == "Dict[str, Optional[int]]"
    assert func.args[2].name == "*args"
    assert func.args[2].annotation == "str"
    assert func.args[3].name == "**kwargs"
    assert func.args[3].annotation == "int"
    assert func.ret is not None
    assert func.ret.annotation == "Optional[List[Dict[str, int]]]"


def test_extract_signatures_private_methods():
    code = textwrap.dedent(
        """
        class Test:
            def _private(self):
                pass

            def __dunder__(self):
                pass

            def public(self):
                pass
        """
    ).strip()
    import libcst as cst

    module = cst.parse_module(code)
    doc = extract_signatures(module, module)

    # Should only include public methods
    assert len(doc.entries) == 2  # Test class + public method
    assert all(not entry.name.startswith("_") for entry in doc.entries)


<<<<<<< HEAD
def test_has_docstring_regular_function():
    """Test a regular function with a docstring."""
    code = '''
def foo():
    """This is a docstring."""
    pass
'''
    node = cst.parse_module(code).body[0]
    assert has_docstring(node) is True


def test_has_docstring_no_docstring():
    """Test a function without a docstring."""
    code = """
def foo():
    pass
"""
    node = cst.parse_module(code).body[0]
    assert has_docstring(node) is False


def test_has_docstring_empty_function():
    """Test an empty function."""
    code = """
def foo():
    pass
"""
    node = cst.parse_module(code).body[0]
    assert has_docstring(node) is False


def test_has_docstring_oneliner():
    """Test a one-liner function."""
    code = "def foo(): return 42"
    node = cst.parse_module(code).body[0]
    assert has_docstring(node) is False


def test_has_docstring_class():
    """Test a class with a docstring."""
    code = '''
class Foo:
    """This is a class docstring."""
    pass
'''
    node = cst.parse_module(code).body[0]
    assert has_docstring(node) is True


def test_has_docstring_class_no_docstring():
    """Test a class without a docstring."""
    code = """
class Foo:
    pass
"""
    node = cst.parse_module(code).body[0]
    assert has_docstring(node) is False


def test_has_docstring_concatenated_string():
    """Test a function with a concatenated string docstring."""
    code = '''
def foo():
    """This is a """    """concatenated docstring."""
    pass
'''
    node = cst.parse_module(code).body[0]
    assert has_docstring(node) is True


def test_has_docstring_first_statement_not_string():
    """Test a function where first statement is not a string."""
    code = '''
def foo():
    x = 42
    """This is not a docstring."""
    pass
'''
    node = cst.parse_module(code).body[0]
    assert has_docstring(node) is False


def test_has_docstring_empty_class():
    """Test an empty class."""
    code = """
class Foo:
    pass
"""
    node = cst.parse_module(code).body[0]
    assert has_docstring(node) is False


def test_has_docstring_oneliner_class():
    """Test a one-liner class."""
    code = "class Foo: pass"
    node = cst.parse_module(code).body[0]
    assert has_docstring(node) is False
=======
def test_docstring_transformer_without_changed_entities():
    source = textwrap.dedent("""
    def greet():
        return "hello"

    class MyClass:
        def my_method(self):
            pass
    """)

    def mock_generator(input_code, context, template):
        return Documentation(
            entries=[
                Docstring(
                    node_type="function", name="greet", docstring="A test function."
                ),
                Docstring(node_type="class", name="MyClass", docstring="A test class."),
                Docstring(
                    node_type="function", name="my_method", docstring="A test method."
                ),
            ]
        )

    module = cst.parse_module(source)
    transformer = DocstringTransformer(mock_generator, module)
    modified = module.visit(transformer)

    assert "A test function." in modified.code
    assert "A test class." in modified.code
    assert "A test method." in modified.code


def test_docstring_transformer_with_changed_entities():
    source = textwrap.dedent("""
    def changed_function():
        return True

    def unchanged_function():
        return False

    class ChangedClass:
        def changed_method(self):
            pass

        def unchanged_method(self):
            pass

    class UnchangedClass:
        def another_method(self):
            pass
    """)

    def mock_generator(input_code, context, template):
        return Documentation(
            entries=[
                Docstring(
                    node_type="function",
                    name="changed_function",
                    docstring="A changed function.",
                ),
                Docstring(
                    node_type="function",
                    name="unchanged_function",
                    docstring="An unchanged function.",
                ),
                Docstring(
                    node_type="class", name="ChangedClass", docstring="A changed class."
                ),
                Docstring(
                    node_type="function",
                    name="changed_method",
                    docstring="A changed method.",
                ),
                Docstring(
                    node_type="function",
                    name="unchanged_method",
                    docstring="An unchanged method.",
                ),
            ]
        )

    changed_entities = ChangedEntities(
        functions={"changed_function"},
        classes={"ChangedClass"},
        methods={"ChangedClass.changed_method"},
    )

    module = cst.parse_module(source)
    transformer = DocstringTransformer(mock_generator, module, changed_entities)
    modified = module.code_for_node(module.visit(transformer))

    assert "A changed function." in modified
    assert "A changed class." in modified
    assert "A changed method." in modified
    assert "An unchanged function." not in modified
    assert "An unchanged method." not in modified
>>>>>>> b40d1b7e


@patch("subprocess.run")
def test_get_changed_lines_basic(mock_run):
    mock_run.return_value = Mock(
        stdout=textwrap.dedent(
            """
            @@ -1,3 +1,4 @@
            +def new_function():
             def old_function():
                 pass
            -    return None
            +    return True
            """
        ).strip()
    )

    lines = get_changed_lines("test.py")
    assert lines == [1, 2, 3, 4]
    mock_run.assert_called_once()


@patch("subprocess.run")
def test_get_changed_lines_with_git_base(mock_run):
    mock_run.return_value = Mock(stdout="@@ -1 +1 @@\n-old\n+new\n")
    get_changed_lines("test.py", git_base="main")
    assert mock_run.call_args[0][0][5] == "main"


@patch("subprocess.run")
def test_get_changed_lines_no_changes(mock_run):
    mock_run.return_value = Mock(stdout="")
    lines = get_changed_lines("test.py")
    assert lines == []


@patch("subprocess.run")
def test_get_changed_entities_basic(mock_run, sample_python_code):
    mock_run.return_value = Mock(
        stdout=textwrap.dedent(
            """
            @@ -7,2 +7 @@ class Calculator:
            -        add = a + b
            -        return add
            +        return a + b
            """
        ).strip()
    )

    with patch("docsmith.read_source", return_value=sample_python_code):
        entities = get_changed_entities("test.py")

        assert "Calculator" in entities.classes
        assert "Calculator.add" in entities.methods
        assert "Calculator.subtract" not in entities.methods
        assert not entities.functions


@patch("subprocess.run")
def test_get_changed_entities_multiple_changes(mock_run):
    code = textwrap.dedent(
        """
        def func1():
            print("changed")
            return True


        class TestClass:
            def method1(self):
                print("changed")

            def method2(self):
                pass


        def func2():
            pass
        """
    ).strip()

    mock_run.return_value = Mock(
        stdout=textwrap.dedent(
            """
            @@ -2 +2,2 @@ def func1():
            -    pass
            +    print("changed")
            +    return True
            @@ -7 +8 @@ class TestClass:
            -        pass
            +        print("changed")
            """
        ).strip()
    )

    with patch("docsmith.read_source", return_value=code):
        entities = get_changed_entities("test.py")

        assert "func1" in entities.functions
        assert "TestClass" in entities.classes
        assert "TestClass.method1" in entities.methods
        assert "func2" not in entities.functions
        assert "TestClass.method2" not in entities.methods


@patch("llm.get_model")
def test_llm_docstring_generator(mock_get_model):
    mock_model = Mock()
    mock_model.prompt.return_value = Mock(
        text=lambda: '{"entries": [{"node_type": "function", "name": "test", "docstring": "Test function"}]}'
    )
    mock_get_model.return_value = mock_model

    result = llm_docstring_generator(
        "def test(): pass",
        "",
        Documentation(entries=[]),
        model_id="test-model",
        verbose=False,
    )

    assert len(result.entries) == 1
    assert result.entries[0].name == "test"
    assert result.entries[0].docstring == "Test function"


def test_modify_docstring_basic():
    code = "def test(): pass"
    mock_generator = Mock(
        return_value=Documentation(
            entries=[
                Docstring(
                    node_type="function",
                    name="test",
                    docstring="Test function",
                    args=None,
                    ret=None,
                )
            ]
        )
    )

    result = modify_docstring(code, mock_generator)
    print(result)
    assert "Test function" in result
    assert "def test():" in result


def test_modify_docstring_with_existing_docstring():
    code = textwrap.dedent(
        '''
        def test():
            """Old docstring."""
            pass
        '''
    ).strip()
    mock_generator = Mock(
        return_value=Documentation(
            entries=[
                Docstring(
                    node_type="function",
                    name="test",
                    docstring="New docstring",
                    args=None,
                    ret=None,
                )
            ]
        )
    )

    result = modify_docstring(code, mock_generator)
    assert "New docstring" in result
    assert "Old docstring." not in result


def test_modify_docstring_with_changed_entities():
    code = textwrap.dedent(
        """
        def func1():
            pass

        def func2():
            pass
        """
    ).strip()
    mock_generator = Mock(
        return_value=Documentation(
            entries=[
                Docstring(
                    node_type="function",
                    name="func1",
                    docstring="Updated func1",
                    args=None,
                    ret=None,
                ),
                Docstring(
                    node_type="function",
                    name="func2",
                    docstring="Updated func2",
                    args=None,
                    ret=None,
                ),
            ]
        )
    )

    changed_entities = ChangedEntities(functions={"func1"})
    result = modify_docstring(code, mock_generator, changed_entities)

    assert "Updated func1" in result
    assert "Updated func2" not in result


@pytest.mark.parametrize(
    "code,expected_context",
    [
        (
            textwrap.dedent(
                """
                def helper(x: int) -> str:
                    return str(x)

                def main(y: int) -> str:
                    return helper(y)
                """
            ).strip(),
            "def helper(x: int) -> str:\n    return str(x)",
        ),
        (
            textwrap.dedent(
                """
                def unused() -> None:
                    pass

                def main() -> None:
                    pass
                """
            ).strip(),
            "",
        ),
    ],
)
def test_get_context_function_references(code, expected_context):
    import libcst as cst

    module = cst.parse_module(code)
    main_func = next(
        node
        for node in module.body
        if isinstance(node, cst.FunctionDef) and node.name.value == "main"
    )
    context = get_context(module, main_func)
    assert context.strip() == expected_context.strip()<|MERGE_RESOLUTION|>--- conflicted
+++ resolved
@@ -269,7 +269,6 @@
     assert all(not entry.name.startswith("_") for entry in doc.entries)
 
 
-<<<<<<< HEAD
 def test_has_docstring_regular_function():
     """Test a regular function with a docstring."""
     code = '''
@@ -367,7 +366,8 @@
     code = "class Foo: pass"
     node = cst.parse_module(code).body[0]
     assert has_docstring(node) is False
-=======
+
+
 def test_docstring_transformer_without_changed_entities():
     source = textwrap.dedent("""
     def greet():
@@ -464,7 +464,6 @@
     assert "A changed method." in modified
     assert "An unchanged function." not in modified
     assert "An unchanged method." not in modified
->>>>>>> b40d1b7e
 
 
 @patch("subprocess.run")
